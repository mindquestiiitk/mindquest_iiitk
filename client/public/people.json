{
    "people": {
        "patrons": [
            {
                "type": "patron",
                "name": "Prof. Prasad Krishna",
                "role": "Director",
                "image": "https://res.cloudinary.com/dvqu0s6lq/image/upload/v1738070757/7d5ce25b-c24a-48c9-a1eb-0f18fbf72832.png",
                "socials": {
                    "linkedin": "#",
<<<<<<< HEAD
                    "instagram": "#"
=======
                    "instagram": "#",
                    "website": "#"
>>>>>>> 8e273eee
                }
            },
            {
                "type": "patron",
                "name": "Dr. M Radhakrishnan",
                "role": "Registrar",
                "image": "https://res.cloudinary.com/dvqu0s6lq/image/upload/v1738070800/4abcadfd-d0a1-4eeb-b32f-125a5f2aee82.png",
                "socials": {
                    "linkedin": "#",
<<<<<<< HEAD
                    "instagram": "#"
=======
                    "instagram": "#",
                    "website": "#"
>>>>>>> 8e273eee
                }
            },
            {
                "type": "patron",
                "name": "Dr. Bakkyaraj T",
                "role": "Associate Dean",
                "image": "https://res.cloudinary.com/dvqu0s6lq/image/upload/v1738429074/bakkyaraj_i8npi3.jpg",
                "socials": {
                    "linkedin": "#",
<<<<<<< HEAD
                    "instagram": "#"
=======
                    "instagram": "#",
                    "website": "#"
>>>>>>> 8e273eee
                }
            },
            {
                "type": "patron",
                "name": "Dr. Ebin Deni Raj",
                "role": "Associate Dean",
                "image": "https://res.cloudinary.com/dvqu0s6lq/image/upload/v1738429124/ebin_ikufpt.jpg",
                "socials": {
                    "linkedin": "#",
<<<<<<< HEAD
                    "instagram": "#"
=======
                    "instagram": "#",
                    "website": "#"
>>>>>>> 8e273eee
                }
            },
            {
                "type": "patron",
                "name": "Renjitha T R",
                "role": "Faculty-in-Charge",
                "image": "https://res.cloudinary.com/dvqu0s6lq/image/upload/v1738068337/Renjitha_t_r_yrubrm.jpg",
                "socials": {
                    "linkedin": "#",
<<<<<<< HEAD
                    "instagram": "#"
=======
                    "instagram": "#",
                    "website": "#"
>>>>>>> 8e273eee
                }
            }
        ],
        "mentors": [
            {   
                "type": "mentor",
                "name": "Sarthak Gupta",
                "role": "Mentor",
                "image": "https://res.cloudinary.com/dvqu0s6lq/image/upload/v1738068079/Sarthak_1_odqkfy.jpg",
                "socials": {
<<<<<<< HEAD
                    "linkedin": "#",
                    "instagram": "#",
                    "website": "#"
=======
                    "linkedin": "https://www.linkedin.com/in/sarthak-gupta-webdev/",
                    "instagram": "https://www.instagram.com/spyboy.jsx",
                    "website": "https://sarthakg043.github.io/portfolio/"
>>>>>>> 8e273eee
                }
            }
        ],
        "batch2022": [
            {
                "type": "lead",
                "name": "Pravallika",
                "role": "Lead",
                "image": "https://res.cloudinary.com/dvqu0s6lq/image/upload/v1738068078/Pravallika_yboryy.jpg",
                "socials": {
<<<<<<< HEAD
                    "linkedin": "#",
                    "instagram": "#",
=======
                    "linkedin": "https://www.linkedin.com/in/pravallika-bandaru-a479032a2",
                    "instagram": "https://www.instagram.com/pkband6?igsh=MWQxNW1sZWVyODgxMQ==",
>>>>>>> 8e273eee
                    "website": "#"
                }
            },
            {
                "type": "lead",
                "name": "Urvashi",
                "role": "Lead",
                "image": "https://res.cloudinary.com/dvqu0s6lq/image/upload/v1738329066/ur_wpezuu.jpg",
                "socials": {
<<<<<<< HEAD
                    "linkedin": "#",
                    "instagram": "#",
=======
                    "linkedin": "https://www.linkedin.com/in/urvashi-salonia-72461b259/",
                    "instagram": "https://www.instagram.com/urvashisalonia/",
>>>>>>> 8e273eee
                    "website": "#"
                }
            }
        ],
        "batch2023": [
            {
                "type": "sublead",
<<<<<<< HEAD
                "name": "Sarthak Yadav",
                "role": "Sublead",
                "image": "https://res.cloudinary.com/dbzn4dpnn/image/upload/v1738503232/2_pxaful.png",
                "socials": {
                    "linkedin": "#",
                    "instagram": "#",
=======
                "name": "Vishal",
                "role": "Sublead - Art",
                "image": "https://res.cloudinary.com/dvqu0s6lq/image/upload/v1738068100/DSC_0393_3_q7ei2g.jpg",
                "socials": {
                    "linkedin": "https://www.linkedin.com/in/vishal-dhawal-b69163327/",
                    "instagram": "https://www.instagram.com/visshu_7880/profilecard/?igsh=OG4wYjQydXBxd2Ry",
>>>>>>> 8e273eee
                    "website": "#"
                }
            },
            {
                "type": "sublead",
<<<<<<< HEAD
                "name": "Vishal",
                "role": "Sublead",
                "image": "https://res.cloudinary.com/dvqu0s6lq/image/upload/v1738068100/DSC_0393_3_q7ei2g.jpg",
                "socials": {
                    "linkedin": "#",
                    "instagram": "#",
=======
                "name": "Sarthak Yadav",
                "role": "Sublead - Tech",
                "image": "https://res.cloudinary.com/dvqu0s6lq/image/upload/v1738428526/2_pxaful_q1pvur.png",
                "socials": {
                    "linkedin": "https://www.linkedin.com/in/sarthakyadav1/",
                    "instagram": "https://www.instagram.com/the___enigma_/",
>>>>>>> 8e273eee
                    "website": "#"
                }
            },
            
            {
                "type": "sublead",
                "name": "Hema",
                "role": "Sublead - PR",
                "image": "https://res.cloudinary.com/dvqu0s6lq/image/upload/v1738428474/image_kqgl2t.jpg",
                "socials": {
<<<<<<< HEAD
                    "linkedin": "#",
                    "instagram": "#"
=======
                    "linkedin": "https://www.linkedin.com/in/hema-sudabathula-629ba8348/",
                    "instagram": "https://www.instagram.com/h_ema456?igsh=d2UwNm5jYjNnZHU2",
                    "website": "#"
>>>>>>> 8e273eee
                }
            },
            {
                "type": "sublead",
                "name": "Ashmi S N",
                "role": "Sublead - PR",
                "image": "https://res.cloudinary.com/dvqu0s6lq/image/upload/v1738428461/Screenshot_20250201_173122_Gallery_mj1wk9.jpg",
                "socials": {
<<<<<<< HEAD
                    "linkedin": "#",
                    "instagram": "#"
=======
                    "linkedin": "https://www.linkedin.com/in/ashmi-s-n-67581a315/",
                    "instagram": "https://www.instagram.com/ashmi_s_n/",
                    "website": "#"
                }
            },{
                "type": "sublead",
                "name": "Joshi Kshitij Santosh",
                "role": "Sublead - Event Management",
                "image": "https://res.cloudinary.com/dvqu0s6lq/image/upload/v1738466033/d8aa9699-497a-401c-8059-2076dbfae71a.png",
                "socials": {
                    "linkedin": "https://www.linkedin.com/in/joshi-kshitij-santosh/",
                    "instagram": "https://www.instagram.com/ksjoshi2106?igsh=ZHZyYXFrN3lhMzM1",
                    "website": "#"
>>>>>>> 8e273eee
                }
            }
        ],
        "batch2024": [
            {
                "type": "member",
                "name": "Niveditha",
                "role": "Art Team",
                "image": "https://res.cloudinary.com/dvqu0s6lq/image/upload/v1738068157/IMG-20241229-WA0038_bvbthc.jpg",
                "socials": {
<<<<<<< HEAD
                    "linkedin": "#",
                    "instagram": "#"
=======
                    "linkedin": "https://www.linkedin.com/in/niveditha-gireesan-shyla-094602326/",
                    "instagram": "https://www.instagram.com/justnivv?igsh=ZnN1OTNmdzU5OTlu",
                    "website": "#"
>>>>>>> 8e273eee
                }
            },
            {
                "type": "member",
                "name": "Kushal Arora",
                "role": "Event Management Team",
                "image": "https://res.cloudinary.com/dvqu0s6lq/image/upload/v1738068156/Screenshot_20250113-070912.Drive_vanxow.png",
                "socials": {
<<<<<<< HEAD
                    "linkedin": "#",
                    "instagram": "#"
=======
                    "linkedin": "https://www.linkedin.com/in/kushal-arora-141183306/",
                    "instagram": "#",
                    "website": "#"
>>>>>>> 8e273eee
                }
            },
            {
                "type": "member",
                "name": "Sam Joe Chalissery",
                "role": "Tech Team",
                "image": "https://res.cloudinary.com/dvqu0s6lq/image/upload/v1738068156/samjoe_hy9vdc.jpg",
                "socials": {
<<<<<<< HEAD
                    "linkedin": "#",
                    "instagram": "#"
=======
                    "linkedin": "https://www.linkedin.com/in/samjoe404/",
                    "instagram": "https://www.instagram.com/samjoe.png/",
                    "website": "#"
>>>>>>> 8e273eee
                }
            },
            {
                "type": "member",
                "name": "Abel Abraham",
                "role": "Content Team",
                "image": "https://res.cloudinary.com/dvqu0s6lq/image/upload/v1738068155/pfp_formal_abel_tx9dou.jpg",
                "socials": {
<<<<<<< HEAD
                    "linkedin": "#",
                    "instagram": "#"
=======
                    "linkedin": "https://www.linkedin.com/in/abel-abraham-990236166/",
                    "instagram": "https://www.instagram.com/the_r3al_able/",
                    "website": "#"
>>>>>>> 8e273eee
                }
            },
            {
                "type": "member",
                "name": "Ann Mary George",
                "role": "PR Team",
                "image": "https://res.cloudinary.com/dvqu0s6lq/image/upload/v1738068153/IMG_0610_ue8e3i.jpg",
                "socials": {
<<<<<<< HEAD
                    "linkedin": "#",
                    "instagram": "#"
=======
                    "linkedin": "https://www.linkedin.com/in/ann-mary-george-862002312/",
                    "instagram": "https://www.instagram.com/annaammoo?igsh=MXhwZjJidzd4NWpqcg==",
                    "website": "#"
>>>>>>> 8e273eee
                }
            },
            {
                "type": "member",
                "name": "Anupama Ajith",
                "role": "Event Management Team",
                "image": "https://res.cloudinary.com/dvqu0s6lq/image/upload/v1738068154/IMG_20250112_150933_ish82o.jpg",
                "socials": {
<<<<<<< HEAD
                    "linkedin": "#",
                    "instagram": "#"
=======
                    "linkedin": "https://www.linkedin.com/in/anupama-ajith-18a527341/",
                    "instagram": "https://www.instagram.com/anupama_ajith67/",
                    "website": "#"
>>>>>>> 8e273eee
                }
            },
            {
                "type": "member",
                "name": "Ruchitha Mare",
                "role": "Coverage Team",
                "image": "https://res.cloudinary.com/dvqu0s6lq/image/upload/v1738068155/IMG_20240904_160219__02_sa9nhv.jpg",
                "socials": {
<<<<<<< HEAD
                    "linkedin": "#",
                    "instagram": "#"
=======
                    "linkedin": "https://www.linkedin.com/in/ruchitha-mare-629301327/",
                    "instagram": "https://www.instagram.com/__ruchxx_/",
                    "website": "#"
>>>>>>> 8e273eee
                }
            },
            {
                "type": "member",
                "name": "Salil K Jha",
                "role": "Finance Team",
                "image": "https://res.cloudinary.com/dvqu0s6lq/image/upload/v1738068324/img_bzxhhu.jpg",
                "socials": {
                    "linkedin": "#",
<<<<<<< HEAD
                    "instagram": "#"
=======
                    "instagram": "#",
                    "website": "#"
                }
            },
            {
                "type": "member",
                "name": "Shivansh Neekhra",
                "role": "Finance Team",
                "image": "https://res.cloudinary.com/dvqu0s6lq/image/upload/v1738464619/a3cc1919-0f46-44c2-8c93-876c28c27e1a.png",
                "socials": {
                    "linkedin": "#",
                    "instagram": "#",
                    "website": "#"
>>>>>>> 8e273eee
                }
            }
        ],
        "developers": [
            {
                "name": "John Doe",
                "role": "Software Engineer",
                "image": "https://res.cloudinary.com/dvqu0s6lq/image/upload/w_1000,ar_1:1,c_fill,g_auto,e_art:hokusai/v1738070757/7d5ce25b-c24a-48c9-a1eb-0f18fbf72832.png",
                "socials": {
                    "linkedin": "#",
<<<<<<< HEAD
                    "instagram": "#"
=======
                    "instagram": "#",
                    "website": "#"
>>>>>>> 8e273eee
                }
            },
            {
                "name": "Jane Smith",
                "role": "UX Designer",
                "image": "https://res.cloudinary.com/dvqu0s6lq/image/upload/v1738068337/Renjitha_t_r_yrubrm.jpg",
                "socials": {
                    "linkedin": "#",
<<<<<<< HEAD
                    "instagram": "#"
=======
                    "instagram": "#",
                    "website": "#"
>>>>>>> 8e273eee
                }
            },
            {
                "name": "John Doe",
                "role": "Software Engineer",
                "image": "https://res.cloudinary.com/dvqu0s6lq/image/upload/v1738070800/4abcadfd-d0a1-4eeb-b32f-125a5f2aee82.png",
                "socials": {
                    "linkedin": "#",
<<<<<<< HEAD
                    "instagram": "#"
=======
                    "instagram": "#",
                    "website": "#"
>>>>>>> 8e273eee
                }
            }
        ]
    }
}<|MERGE_RESOLUTION|>--- conflicted
+++ resolved
@@ -8,12 +8,8 @@
                 "image": "https://res.cloudinary.com/dvqu0s6lq/image/upload/v1738070757/7d5ce25b-c24a-48c9-a1eb-0f18fbf72832.png",
                 "socials": {
                     "linkedin": "#",
-<<<<<<< HEAD
-                    "instagram": "#"
-=======
-                    "instagram": "#",
-                    "website": "#"
->>>>>>> 8e273eee
+                    "instagram": "#"
+                    
                 }
             },
             {
@@ -23,12 +19,8 @@
                 "image": "https://res.cloudinary.com/dvqu0s6lq/image/upload/v1738070800/4abcadfd-d0a1-4eeb-b32f-125a5f2aee82.png",
                 "socials": {
                     "linkedin": "#",
-<<<<<<< HEAD
-                    "instagram": "#"
-=======
-                    "instagram": "#",
-                    "website": "#"
->>>>>>> 8e273eee
+                    "instagram": "#"
+                    
                 }
             },
             {
@@ -38,12 +30,8 @@
                 "image": "https://res.cloudinary.com/dvqu0s6lq/image/upload/v1738429074/bakkyaraj_i8npi3.jpg",
                 "socials": {
                     "linkedin": "#",
-<<<<<<< HEAD
-                    "instagram": "#"
-=======
-                    "instagram": "#",
-                    "website": "#"
->>>>>>> 8e273eee
+                    "instagram": "#"
+                    
                 }
             },
             {
@@ -53,12 +41,8 @@
                 "image": "https://res.cloudinary.com/dvqu0s6lq/image/upload/v1738429124/ebin_ikufpt.jpg",
                 "socials": {
                     "linkedin": "#",
-<<<<<<< HEAD
-                    "instagram": "#"
-=======
-                    "instagram": "#",
-                    "website": "#"
->>>>>>> 8e273eee
+                    "instagram": "#"
+                    
                 }
             },
             {
@@ -68,12 +52,8 @@
                 "image": "https://res.cloudinary.com/dvqu0s6lq/image/upload/v1738068337/Renjitha_t_r_yrubrm.jpg",
                 "socials": {
                     "linkedin": "#",
-<<<<<<< HEAD
-                    "instagram": "#"
-=======
-                    "instagram": "#",
-                    "website": "#"
->>>>>>> 8e273eee
+                    "instagram": "#"
+                    
                 }
             }
         ],
@@ -84,15 +64,8 @@
                 "role": "Mentor",
                 "image": "https://res.cloudinary.com/dvqu0s6lq/image/upload/v1738068079/Sarthak_1_odqkfy.jpg",
                 "socials": {
-<<<<<<< HEAD
-                    "linkedin": "#",
-                    "instagram": "#",
-                    "website": "#"
-=======
                     "linkedin": "https://www.linkedin.com/in/sarthak-gupta-webdev/",
-                    "instagram": "https://www.instagram.com/spyboy.jsx",
-                    "website": "https://sarthakg043.github.io/portfolio/"
->>>>>>> 8e273eee
+                    "instagram": "https://www.instagram.com/spyboy.jsx"
                 }
             }
         ],
@@ -103,14 +76,9 @@
                 "role": "Lead",
                 "image": "https://res.cloudinary.com/dvqu0s6lq/image/upload/v1738068078/Pravallika_yboryy.jpg",
                 "socials": {
-<<<<<<< HEAD
-                    "linkedin": "#",
-                    "instagram": "#",
-=======
                     "linkedin": "https://www.linkedin.com/in/pravallika-bandaru-a479032a2",
-                    "instagram": "https://www.instagram.com/pkband6?igsh=MWQxNW1sZWVyODgxMQ==",
->>>>>>> 8e273eee
-                    "website": "#"
+                    "instagram": "https://www.instagram.com/pkband6?igsh=MWQxNW1sZWVyODgxMQ=="
+                    
                 }
             },
             {
@@ -119,73 +87,44 @@
                 "role": "Lead",
                 "image": "https://res.cloudinary.com/dvqu0s6lq/image/upload/v1738329066/ur_wpezuu.jpg",
                 "socials": {
-<<<<<<< HEAD
-                    "linkedin": "#",
-                    "instagram": "#",
-=======
                     "linkedin": "https://www.linkedin.com/in/urvashi-salonia-72461b259/",
-                    "instagram": "https://www.instagram.com/urvashisalonia/",
->>>>>>> 8e273eee
-                    "website": "#"
+                    "instagram": "https://www.instagram.com/urvashisalonia/"
+                    
                 }
             }
         ],
         "batch2023": [
             {
                 "type": "sublead",
-<<<<<<< HEAD
-                "name": "Sarthak Yadav",
-                "role": "Sublead",
-                "image": "https://res.cloudinary.com/dbzn4dpnn/image/upload/v1738503232/2_pxaful.png",
-                "socials": {
-                    "linkedin": "#",
-                    "instagram": "#",
-=======
                 "name": "Vishal",
                 "role": "Sublead - Art",
                 "image": "https://res.cloudinary.com/dvqu0s6lq/image/upload/v1738068100/DSC_0393_3_q7ei2g.jpg",
                 "socials": {
                     "linkedin": "https://www.linkedin.com/in/vishal-dhawal-b69163327/",
-                    "instagram": "https://www.instagram.com/visshu_7880/profilecard/?igsh=OG4wYjQydXBxd2Ry",
->>>>>>> 8e273eee
-                    "website": "#"
-                }
-            },
-            {
-                "type": "sublead",
-<<<<<<< HEAD
-                "name": "Vishal",
-                "role": "Sublead",
-                "image": "https://res.cloudinary.com/dvqu0s6lq/image/upload/v1738068100/DSC_0393_3_q7ei2g.jpg",
-                "socials": {
-                    "linkedin": "#",
-                    "instagram": "#",
-=======
+                    "instagram": "https://www.instagram.com/visshu_7880/profilecard/?igsh=OG4wYjQydXBxd2Ry"
+                    
+                }
+            },
+            {
+                "type": "sublead",
                 "name": "Sarthak Yadav",
                 "role": "Sublead - Tech",
                 "image": "https://res.cloudinary.com/dvqu0s6lq/image/upload/v1738428526/2_pxaful_q1pvur.png",
                 "socials": {
                     "linkedin": "https://www.linkedin.com/in/sarthakyadav1/",
-                    "instagram": "https://www.instagram.com/the___enigma_/",
->>>>>>> 8e273eee
-                    "website": "#"
-                }
-            },
-            
+                    "instagram": "https://www.instagram.com/the___enigma_/"
+                    
+                }
+            },
             {
                 "type": "sublead",
                 "name": "Hema",
                 "role": "Sublead - PR",
                 "image": "https://res.cloudinary.com/dvqu0s6lq/image/upload/v1738428474/image_kqgl2t.jpg",
                 "socials": {
-<<<<<<< HEAD
-                    "linkedin": "#",
-                    "instagram": "#"
-=======
                     "linkedin": "https://www.linkedin.com/in/hema-sudabathula-629ba8348/",
-                    "instagram": "https://www.instagram.com/h_ema456?igsh=d2UwNm5jYjNnZHU2",
-                    "website": "#"
->>>>>>> 8e273eee
+                    "instagram": "https://www.instagram.com/h_ema456?igsh=d2UwNm5jYjNnZHU2"
+                    
                 }
             },
             {
@@ -194,13 +133,9 @@
                 "role": "Sublead - PR",
                 "image": "https://res.cloudinary.com/dvqu0s6lq/image/upload/v1738428461/Screenshot_20250201_173122_Gallery_mj1wk9.jpg",
                 "socials": {
-<<<<<<< HEAD
-                    "linkedin": "#",
-                    "instagram": "#"
-=======
                     "linkedin": "https://www.linkedin.com/in/ashmi-s-n-67581a315/",
-                    "instagram": "https://www.instagram.com/ashmi_s_n/",
-                    "website": "#"
+                    "instagram": "https://www.instagram.com/ashmi_s_n/"
+                    
                 }
             },{
                 "type": "sublead",
@@ -209,9 +144,8 @@
                 "image": "https://res.cloudinary.com/dvqu0s6lq/image/upload/v1738466033/d8aa9699-497a-401c-8059-2076dbfae71a.png",
                 "socials": {
                     "linkedin": "https://www.linkedin.com/in/joshi-kshitij-santosh/",
-                    "instagram": "https://www.instagram.com/ksjoshi2106?igsh=ZHZyYXFrN3lhMzM1",
-                    "website": "#"
->>>>>>> 8e273eee
+                    "instagram": "https://www.instagram.com/ksjoshi2106?igsh=ZHZyYXFrN3lhMzM1"
+                    
                 }
             }
         ],
@@ -222,14 +156,9 @@
                 "role": "Art Team",
                 "image": "https://res.cloudinary.com/dvqu0s6lq/image/upload/v1738068157/IMG-20241229-WA0038_bvbthc.jpg",
                 "socials": {
-<<<<<<< HEAD
-                    "linkedin": "#",
-                    "instagram": "#"
-=======
                     "linkedin": "https://www.linkedin.com/in/niveditha-gireesan-shyla-094602326/",
-                    "instagram": "https://www.instagram.com/justnivv?igsh=ZnN1OTNmdzU5OTlu",
-                    "website": "#"
->>>>>>> 8e273eee
+                    "instagram": "https://www.instagram.com/justnivv?igsh=ZnN1OTNmdzU5OTlu"
+                    
                 }
             },
             {
@@ -238,14 +167,9 @@
                 "role": "Event Management Team",
                 "image": "https://res.cloudinary.com/dvqu0s6lq/image/upload/v1738068156/Screenshot_20250113-070912.Drive_vanxow.png",
                 "socials": {
-<<<<<<< HEAD
-                    "linkedin": "#",
-                    "instagram": "#"
-=======
                     "linkedin": "https://www.linkedin.com/in/kushal-arora-141183306/",
-                    "instagram": "#",
-                    "website": "#"
->>>>>>> 8e273eee
+                    "instagram": "#"
+                    
                 }
             },
             {
@@ -254,14 +178,9 @@
                 "role": "Tech Team",
                 "image": "https://res.cloudinary.com/dvqu0s6lq/image/upload/v1738068156/samjoe_hy9vdc.jpg",
                 "socials": {
-<<<<<<< HEAD
-                    "linkedin": "#",
-                    "instagram": "#"
-=======
                     "linkedin": "https://www.linkedin.com/in/samjoe404/",
-                    "instagram": "https://www.instagram.com/samjoe.png/",
-                    "website": "#"
->>>>>>> 8e273eee
+                    "instagram": "https://www.instagram.com/samjoe.png/"
+                    
                 }
             },
             {
@@ -270,14 +189,9 @@
                 "role": "Content Team",
                 "image": "https://res.cloudinary.com/dvqu0s6lq/image/upload/v1738068155/pfp_formal_abel_tx9dou.jpg",
                 "socials": {
-<<<<<<< HEAD
-                    "linkedin": "#",
-                    "instagram": "#"
-=======
                     "linkedin": "https://www.linkedin.com/in/abel-abraham-990236166/",
-                    "instagram": "https://www.instagram.com/the_r3al_able/",
-                    "website": "#"
->>>>>>> 8e273eee
+                    "instagram": "https://www.instagram.com/the_r3al_able/"
+                    
                 }
             },
             {
@@ -286,14 +200,9 @@
                 "role": "PR Team",
                 "image": "https://res.cloudinary.com/dvqu0s6lq/image/upload/v1738068153/IMG_0610_ue8e3i.jpg",
                 "socials": {
-<<<<<<< HEAD
-                    "linkedin": "#",
-                    "instagram": "#"
-=======
                     "linkedin": "https://www.linkedin.com/in/ann-mary-george-862002312/",
-                    "instagram": "https://www.instagram.com/annaammoo?igsh=MXhwZjJidzd4NWpqcg==",
-                    "website": "#"
->>>>>>> 8e273eee
+                    "instagram": "https://www.instagram.com/annaammoo?igsh=MXhwZjJidzd4NWpqcg=="
+                    
                 }
             },
             {
@@ -302,14 +211,9 @@
                 "role": "Event Management Team",
                 "image": "https://res.cloudinary.com/dvqu0s6lq/image/upload/v1738068154/IMG_20250112_150933_ish82o.jpg",
                 "socials": {
-<<<<<<< HEAD
-                    "linkedin": "#",
-                    "instagram": "#"
-=======
                     "linkedin": "https://www.linkedin.com/in/anupama-ajith-18a527341/",
-                    "instagram": "https://www.instagram.com/anupama_ajith67/",
-                    "website": "#"
->>>>>>> 8e273eee
+                    "instagram": "https://www.instagram.com/anupama_ajith67/"
+                    
                 }
             },
             {
@@ -318,14 +222,9 @@
                 "role": "Coverage Team",
                 "image": "https://res.cloudinary.com/dvqu0s6lq/image/upload/v1738068155/IMG_20240904_160219__02_sa9nhv.jpg",
                 "socials": {
-<<<<<<< HEAD
-                    "linkedin": "#",
-                    "instagram": "#"
-=======
                     "linkedin": "https://www.linkedin.com/in/ruchitha-mare-629301327/",
-                    "instagram": "https://www.instagram.com/__ruchxx_/",
-                    "website": "#"
->>>>>>> 8e273eee
+                    "instagram": "https://www.instagram.com/__ruchxx_/"
+                    
                 }
             },
             {
@@ -335,11 +234,8 @@
                 "image": "https://res.cloudinary.com/dvqu0s6lq/image/upload/v1738068324/img_bzxhhu.jpg",
                 "socials": {
                     "linkedin": "#",
-<<<<<<< HEAD
-                    "instagram": "#"
-=======
-                    "instagram": "#",
-                    "website": "#"
+                    "instagram": "#"
+                    
                 }
             },
             {
@@ -349,9 +245,8 @@
                 "image": "https://res.cloudinary.com/dvqu0s6lq/image/upload/v1738464619/a3cc1919-0f46-44c2-8c93-876c28c27e1a.png",
                 "socials": {
                     "linkedin": "#",
-                    "instagram": "#",
-                    "website": "#"
->>>>>>> 8e273eee
+                    "instagram": "#"
+                    
                 }
             }
         ],
@@ -362,12 +257,8 @@
                 "image": "https://res.cloudinary.com/dvqu0s6lq/image/upload/w_1000,ar_1:1,c_fill,g_auto,e_art:hokusai/v1738070757/7d5ce25b-c24a-48c9-a1eb-0f18fbf72832.png",
                 "socials": {
                     "linkedin": "#",
-<<<<<<< HEAD
-                    "instagram": "#"
-=======
-                    "instagram": "#",
-                    "website": "#"
->>>>>>> 8e273eee
+                    "instagram": "#"
+                    
                 }
             },
             {
@@ -376,12 +267,8 @@
                 "image": "https://res.cloudinary.com/dvqu0s6lq/image/upload/v1738068337/Renjitha_t_r_yrubrm.jpg",
                 "socials": {
                     "linkedin": "#",
-<<<<<<< HEAD
-                    "instagram": "#"
-=======
-                    "instagram": "#",
-                    "website": "#"
->>>>>>> 8e273eee
+                    "instagram": "#"
+                    
                 }
             },
             {
@@ -390,12 +277,8 @@
                 "image": "https://res.cloudinary.com/dvqu0s6lq/image/upload/v1738070800/4abcadfd-d0a1-4eeb-b32f-125a5f2aee82.png",
                 "socials": {
                     "linkedin": "#",
-<<<<<<< HEAD
-                    "instagram": "#"
-=======
-                    "instagram": "#",
-                    "website": "#"
->>>>>>> 8e273eee
+                    "instagram": "#"
+                    
                 }
             }
         ]
