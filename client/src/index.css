@tailwind base;
@tailwind components;
@tailwind utilities;



* {
  margin: 0;
  padding: 0;
  box-sizing: border-box;
  scroll-behavior: smooth;
}



@layer base {
  :root {
<<<<<<< HEAD
    --background: 0 0% 100%;
    /* #FFFFFF */
    --background-primary: 112 74% 90%;
    /* #D8F8D3 */
    --background-secondary: 113 100% 85%;
    /* #BBFFB3 */
    --foreground: 0 0% 4%;
    /* 0A0A0A */
    --foreground-primary: 149 100% 20%;
    /* #006833 */
    --card: 0 0% 100%;
    /* #FFFFFF */
    --card-foreground: 0 0% 4%;
    /* #0A0A0A */
    --popover: 0 0% 100%;
    /* #FFFFFF */
    --popover-foreground: 0 0% 4%;
    /* #0A0A0A */
    --primary: 0 0% 9%;
    /* #171717 */
    --primary-foreground: 0 0% 98%;
    --secondary: 0 0% 96%;
    --secondary-foreground: 0 0% 9%;
    --muted: 0 0% 96%;
    --muted-foreground: 0 0% 45%;
    --accent: 149 100% 20%;
    /* #006833 */
    --accent-background: 113 100% 80%;
    /* #A5FF99 */
    --accent-foreground: 112 74% 90%;
    /* #D8F8D3 */
    --destructive: 0 84% 60%;
    --destructive-foreground: 0 0% 98%;
    --border: 0 0% 90%;
    --input: 0 0% 90%;
    --ring: 0 0% 4%;
    --chart-1: 12 76% 61%;
    --chart-2: 173 58% 39%;
    --chart-3: 197 37% 24%;
    --chart-4: 43 74% 66%;
    --chart-5: 27 87% 67%;
    --radius: 0.5rem;
=======
      --background: 0 0% 100%; /* #FFFFFF */
      --background-primary: 112 74% 90%; /* #D8F8D3 */
      --background-secondary: 113 100% 85%; /* #BBFFB3 */
      --foreground: 0 0% 4%; /* 0A0A0A */
      --foreground-primary: 149 100% 20%; /* #006833 */
      --card: 0 0% 100%; /* #FFFFFF */
      --card-overlay-background: 152 100% 20%; /* #006838 */
      --eventcard-background: 130 13% 95%; /*#D4F3D9 */
      --card-foreground: 0 0% 4%; /* #0A0A0A */
      --popover: 0 0% 100%; /* #FFFFFF */
      --popover-foreground: 0 0% 4%; /* #0A0A0A */
      --primary: 0 0% 9%; /* #171717 */
      --primary-foreground: 0 0% 98%; 
      --secondary: 0 0% 96%;
      --secondary-foreground: 0 0% 9%;
      --muted: 0 0% 96%;
      --muted-foreground: 0 0% 45%;
      --accent: 149 100% 20%; /* #006833 */
      --accent-background: 113 100% 80%; /* #A5FF99 */
      --accent-foreground: 112 74% 90%; /* #D8F8D3 */
      --destructive: 0 84% 60%;
      --destructive-foreground: 0 0% 98%;
      --border: 0 0% 90%;
      --input: 0 0% 90%;
      --ring: 0 0% 4%;
      --chart-1: 12 76% 61%;
      --chart-2: 173 58% 39%;
      --chart-3: 197 37% 24%;
      --chart-4: 43 74% 66%;
      --chart-5: 27 87% 67%;
      --radius: 0.5rem;
>>>>>>> 0102db97
  }

  .dark {
    --background: 0 0% 3.9%;
    --foreground: 0 0% 98%;
    --card: 0 0% 3.9%;
    --card-foreground: 0 0% 98%;
    --popover: 0 0% 3.9%;
    --popover-foreground: 0 0% 98%;
    --primary: 0 0% 98%;
    --primary-foreground: 0 0% 9%;
    --secondary: 0 0% 14.9%;
    --secondary-foreground: 0 0% 98%;
    --muted: 0 0% 14.9%;
    --muted-foreground: 0 0% 63.9%;
    --accent: 0 0% 14.9%;
    --accent-foreground: 0 0% 98%;
    --destructive: 0 62.8% 30.6%;
    --destructive-foreground: 0 0% 98%;
    --border: 0 0% 14.9%;
    --input: 0 0% 14.9%;
    --ring: 0 0% 83.1%;
    --chart-1: 220 70% 50%;
    --chart-2: 160 60% 45%;
    --chart-3: 30 80% 55%;
    --chart-4: 280 65% 60%;
    --chart-5: 340 75% 55%;
  }
}



@layer base {
  * {
    @apply border-border;
  }

  body {
    @apply bg-background text-foreground;
  }

  .line-expand-x {
    @apply hover:text-light-green transition-all ease-in-out before:transition-[width] before:ease-in-out before:duration-700 before:absolute before:bg-light-green before:origin-center before:h-[1px] before:w-0 hover:before:w-[50%] before:bottom-0 before:left-[50%] after:transition-[width] after:ease-in-out after:duration-700 after:absolute after:bg-light-green after:origin-center after:h-[1px] after:w-0 hover:after:w-[50%] after:bottom-0 after:right-[50%];
  }
}

.zigzag-container {
  display: flex;
  align-items: center;
  justify-content: space-between;
  height: 100vh;
  padding: 20px;
  position: relative;
}

.content-left,
.content-right {
  width: 30%;
  /* Adjust as needed */
  padding: 20px;
  background-color: #f5f5f5;
}

.zigzag-path {
  width: 40%;
  /* Adjust based on your design */
  position: relative;
  height: 100%;
}

.zigzag-svg {
  position: absolute;
  width: 100%;
  height: 100%;
}

.moving-dot {
  position: absolute;
  width: 20px;
  height: 20px;
  border-radius: 50%;
  background-color: red;
  transform: translate(-50%, -50%);
  pointer-events: none;
  /* Ensures the dot doesn't interfere with scroll */
}

.content-left,
.content-right {
  display: flex;
  flex-direction: column;
  justify-content: center;
  align-items: flex-start;
}<|MERGE_RESOLUTION|>--- conflicted
+++ resolved
@@ -1,64 +1,20 @@
-@tailwind base;
-@tailwind components;
+@tailwind base;  
+@tailwind components;  
 @tailwind utilities;
 
 
 
-* {
-  margin: 0;
-  padding: 0;
-  box-sizing: border-box;
-  scroll-behavior: smooth;
-}
+  * {
+    margin: 0;
+    padding: 0;
+    box-sizing: border-box;
+    scroll-behavior: smooth;
+  }
 
 
 
-@layer base {
+  @layer base {
   :root {
-<<<<<<< HEAD
-    --background: 0 0% 100%;
-    /* #FFFFFF */
-    --background-primary: 112 74% 90%;
-    /* #D8F8D3 */
-    --background-secondary: 113 100% 85%;
-    /* #BBFFB3 */
-    --foreground: 0 0% 4%;
-    /* 0A0A0A */
-    --foreground-primary: 149 100% 20%;
-    /* #006833 */
-    --card: 0 0% 100%;
-    /* #FFFFFF */
-    --card-foreground: 0 0% 4%;
-    /* #0A0A0A */
-    --popover: 0 0% 100%;
-    /* #FFFFFF */
-    --popover-foreground: 0 0% 4%;
-    /* #0A0A0A */
-    --primary: 0 0% 9%;
-    /* #171717 */
-    --primary-foreground: 0 0% 98%;
-    --secondary: 0 0% 96%;
-    --secondary-foreground: 0 0% 9%;
-    --muted: 0 0% 96%;
-    --muted-foreground: 0 0% 45%;
-    --accent: 149 100% 20%;
-    /* #006833 */
-    --accent-background: 113 100% 80%;
-    /* #A5FF99 */
-    --accent-foreground: 112 74% 90%;
-    /* #D8F8D3 */
-    --destructive: 0 84% 60%;
-    --destructive-foreground: 0 0% 98%;
-    --border: 0 0% 90%;
-    --input: 0 0% 90%;
-    --ring: 0 0% 4%;
-    --chart-1: 12 76% 61%;
-    --chart-2: 173 58% 39%;
-    --chart-3: 197 37% 24%;
-    --chart-4: 43 74% 66%;
-    --chart-5: 27 87% 67%;
-    --radius: 0.5rem;
-=======
       --background: 0 0% 100%; /* #FFFFFF */
       --background-primary: 112 74% 90%; /* #D8F8D3 */
       --background-secondary: 113 100% 85%; /* #BBFFB3 */
@@ -90,98 +46,45 @@
       --chart-4: 43 74% 66%;
       --chart-5: 27 87% 67%;
       --radius: 0.5rem;
->>>>>>> 0102db97
   }
-
   .dark {
-    --background: 0 0% 3.9%;
-    --foreground: 0 0% 98%;
-    --card: 0 0% 3.9%;
-    --card-foreground: 0 0% 98%;
-    --popover: 0 0% 3.9%;
-    --popover-foreground: 0 0% 98%;
-    --primary: 0 0% 98%;
-    --primary-foreground: 0 0% 9%;
-    --secondary: 0 0% 14.9%;
-    --secondary-foreground: 0 0% 98%;
-    --muted: 0 0% 14.9%;
-    --muted-foreground: 0 0% 63.9%;
-    --accent: 0 0% 14.9%;
-    --accent-foreground: 0 0% 98%;
-    --destructive: 0 62.8% 30.6%;
-    --destructive-foreground: 0 0% 98%;
-    --border: 0 0% 14.9%;
-    --input: 0 0% 14.9%;
-    --ring: 0 0% 83.1%;
-    --chart-1: 220 70% 50%;
-    --chart-2: 160 60% 45%;
-    --chart-3: 30 80% 55%;
-    --chart-4: 280 65% 60%;
-    --chart-5: 340 75% 55%;
-  }
+        --background: 0 0% 3.9%;
+        --foreground: 0 0% 98%;
+        --card: 0 0% 3.9%;
+        --card-foreground: 0 0% 98%;
+        --popover: 0 0% 3.9%;
+        --popover-foreground: 0 0% 98%;
+        --primary: 0 0% 98%;
+        --primary-foreground: 0 0% 9%;
+        --secondary: 0 0% 14.9%;
+        --secondary-foreground: 0 0% 98%;
+        --muted: 0 0% 14.9%;
+        --muted-foreground: 0 0% 63.9%;
+        --accent: 0 0% 14.9%;
+        --accent-foreground: 0 0% 98%;
+        --destructive: 0 62.8% 30.6%;
+        --destructive-foreground: 0 0% 98%;
+        --border: 0 0% 14.9%;
+        --input: 0 0% 14.9%;
+        --ring: 0 0% 83.1%;
+        --chart-1: 220 70% 50%;
+        --chart-2: 160 60% 45%;
+        --chart-3: 30 80% 55%;
+        --chart-4: 280 65% 60%;
+        --chart-5: 340 75% 55%;
+    }
 }
 
 
 
-@layer base {
+  @layer base {
   * {
     @apply border-border;
-  }
-
+    }
   body {
     @apply bg-background text-foreground;
+    }
+  .line-expand-x{
+    @apply hover:text-light-green  transition-all ease-in-out before:transition-[width] before:ease-in-out before:duration-700 before:absolute before:bg-light-green before:origin-center before:h-[1px] before:w-0 hover:before:w-[50%] before:bottom-0 before:left-[50%] after:transition-[width] after:ease-in-out after:duration-700 after:absolute after:bg-light-green after:origin-center after:h-[1px] after:w-0 hover:after:w-[50%] after:bottom-0 after:right-[50%];
   }
-
-  .line-expand-x {
-    @apply hover:text-light-green transition-all ease-in-out before:transition-[width] before:ease-in-out before:duration-700 before:absolute before:bg-light-green before:origin-center before:h-[1px] before:w-0 hover:before:w-[50%] before:bottom-0 before:left-[50%] after:transition-[width] after:ease-in-out after:duration-700 after:absolute after:bg-light-green after:origin-center after:h-[1px] after:w-0 hover:after:w-[50%] after:bottom-0 after:right-[50%];
-  }
-}
-
-.zigzag-container {
-  display: flex;
-  align-items: center;
-  justify-content: space-between;
-  height: 100vh;
-  padding: 20px;
-  position: relative;
-}
-
-.content-left,
-.content-right {
-  width: 30%;
-  /* Adjust as needed */
-  padding: 20px;
-  background-color: #f5f5f5;
-}
-
-.zigzag-path {
-  width: 40%;
-  /* Adjust based on your design */
-  position: relative;
-  height: 100%;
-}
-
-.zigzag-svg {
-  position: absolute;
-  width: 100%;
-  height: 100%;
-}
-
-.moving-dot {
-  position: absolute;
-  width: 20px;
-  height: 20px;
-  border-radius: 50%;
-  background-color: red;
-  transform: translate(-50%, -50%);
-  pointer-events: none;
-  /* Ensures the dot doesn't interfere with scroll */
-}
-
-.content-left,
-.content-right {
-  display: flex;
-  flex-direction: column;
-  justify-content: center;
-  align-items: flex-start;
 }