<<<<<<< HEAD
import React, { useState, useEffect, useRef } from "react";
import gsap from "gsap";
import { Link } from "react-router-dom";

interface IEvent {
=======
import React, { useState, useEffect, useRef } from 'react';
import { Link } from 'react-router-dom';
import { useInView } from 'react-intersection-observer';
import { parseDate } from '@/lib/utils';

interface TimelineEvent {
>>>>>>> 53b60cfb
  id: string;
  title: string;
  image: string;
  brief: string;
  date: string;
}

<<<<<<< HEAD
interface IEventProps {
  isActive: boolean;
  isLeft: boolean;
  title: string;
  description: string;
  top: number;
  id: string;
}

const Event: React.FC<IEventProps> = ({
  isActive,
  title,
  description,
  top,
  isLeft,
  id,
}) => {
  const elementRef = useRef(null);
  const animation = useRef<gsap.core.Tween | null>(null);

  useEffect(() => {
    animation.current = gsap.fromTo(
      elementRef.current,
      {
        opacity: 0,
        x: isLeft ? -100 : 100,
      },
      {
        opacity: 1,
        x: 0,
        duration: 0.5,
        paused: true,
      }
    );

    return () => {
      if (animation.current) animation.current.kill();
    };
  }, [isLeft]);

  useEffect(() => {
    if (isActive && animation.current) animation.current.play();
    else if (animation.current) animation.current.reverse();
  }, [isActive]);

  return (
    <Link to={`/events/${id}`}>
      <div
        ref={elementRef}
        className={`absolute w-full ${
          isLeft ? "text-right md:pr-12" : "text-left md:pl-12"
        } `}
        style={{ top: `${top}%` }}
      >
        <div className="bg-lighter-green p-4 rounded-lg shadow-lg hover:-translate-y-2">
          <h3 className="text-xl text-green-800 font-bold mb-2 ">{title}</h3>
          <p className="text-gray-600 hidden md:block ">{description}</p>
        </div>
      </div>
    </Link>
  );
};

const Timeline = () => {
  const [scrollPosition, setScrollPosition] = useState(0);
  const [dotPosition, setDotPosition] = useState({ x: 0, y: 0 });
  const [maxScroll, setMaxScroll] = useState<number>(0);
  const [isStuck, setIsStuck] = useState(false); // Initially, side content is stuck
  const [activeIndex, setActiveIndex] = useState(-1);
  const pathRef = useRef<SVGSVGElement | null>(null);
  const contentRef = useRef<HTMLDivElement>(null);
  const circleRef = useRef(null);
  // state of events
  const [events, setEvents] = useState<IEvent[]>([]);

  // Import events data directly
  useEffect(() => {
    try {
      // Import events data from the src directory
      import("../events.json").then((data) => {
        setEvents(data.events);
      });
    } catch (error) {
      console.error("Error loading events data:", error);
    }
  }, []);

  // Wave parameters
  const height = 1000; // Total height of the path
  const width = 60; // Maximum deviation from center
  const points = 200; // Number of points to generate the path

  useEffect(() => {
    const calculateMaxScroll = () => {
      setMaxScroll(window.innerHeight);
    };
    calculateMaxScroll();

    window.addEventListener("resize", calculateMaxScroll);
    return () => window.removeEventListener("resize", calculateMaxScroll);
  }, []);

  useEffect(() => {
    const handleScroll = (): void => {
      const position = window.scrollY;
      if (contentRef.current) {
        const rect = contentRef.current.getBoundingClientRect();
        if (rect.top <= maxScroll) {
          setScrollPosition(maxScroll - rect.top);
        } else {
          setScrollPosition(0);
        }
      }
      if (contentRef.current) {
        const rect = contentRef.current.getBoundingClientRect();
        if (position < rect.top) return;
      }
    };

    window.addEventListener("scroll", handleScroll);
    handleScroll();
    return (): void => window.removeEventListener("scroll", handleScroll);
  }, [maxScroll]);

  useEffect(() => {
    if (maxScroll === 0) return;
    const progress = Math.min(scrollPosition / maxScroll, 1);
    const y = progress * height;

    let x = 0;
    const waves = [
      { freq: 0.015, amp: 1.0 },
      { freq: 0.03, amp: 0.3 },
    ];

    waves.forEach((wave) => {
      x += Math.sin(y * wave.freq) * width * wave.amp;
    });
    setDotPosition({ x: x, y: y });
  }, [scrollPosition, maxScroll, height, width]);

  useEffect(() => {
    // Check if the dot is at the bottom of the path
    const isDotAtBottom = dotPosition.y >= height;
    setIsStuck(!isDotAtBottom);
  }, [dotPosition, height]);

  useEffect(() => {
    if (circleRef.current) {
      gsap.to(circleRef.current, {
        duration: 0.1, // Adjust as needed
        attr: {
          cx: dotPosition.x,
          cy: dotPosition.y,
        },
        overwrite: "auto", // Prevents conflicts with other GSAP animations
      });
    }
  }, [dotPosition]);

  useEffect(() => {
    if (!events.length || !height) return;

    // Calculate thresholds for all events
    const thresholds = events.map((_, index) => {
      const isLeft = index % 2 === 0;
      const i = Math.floor(index / 2);
      return isLeft
        ? (2 * i * height) / events.length + 10
        : ((2 * i + 1) * height) / events.length + 10;
    });

    // Find the last threshold that's <= current Y position
    let newActiveIndex = -1;
    for (let i = 0; i < thresholds.length; i++) {
      if (dotPosition.y >= thresholds[i]) {
        newActiveIndex = i;
      } else {
        break;
      }
    }

    setActiveIndex(newActiveIndex);
  }, [dotPosition.y, events, height]);

  useEffect(() => {
    const handleWheel = (e: WheelEvent) => {
      if (dotPosition.y > 0 && dotPosition.y < height) {
        e.preventDefault();

        // Calculate the new scroll position
        let delta = e.deltaY;
        let scrollPosition = window.scrollY + delta * 0.5;

        // Set the new scroll position
        window.scrollTo({
          top: scrollPosition,
          behavior: "smooth",
        });
      }
    };
    window.addEventListener("wheel", handleWheel, { passive: false });
    return () => window.removeEventListener("wheel", handleWheel);
  }, [dotPosition.y]);

  // Generate a smoother wave path
  const generatePath = () => {
    let pathData = "M ";

    // Reduced number of waves with gentler parameters
    const waves = [
      { freq: 0.015, amp: 1.0 }, // Main wave
      { freq: 0.03, amp: 0.3 }, // Subtle secondary wave
    ];

    for (let i = -5; i <= points; i++) {
      const y = (i / points) * height;

      // Combine waves for a smoother pattern
      let x = 0;
      waves.forEach((wave) => {
        x += Math.sin(y * wave.freq) * width * wave.amp;
      });

      pathData += `${x},${y} `;
    }

    return pathData;
  };

  const handleRef = (ref: SVGSVGElement | null): void => {
    pathRef.current = ref;
  };

  const path = generatePath();

  return (
    <>
      <div
        className={`relative flex w-full h-screen overflow-hidden ${
          isStuck ? "sticky top-0" : "translate-y-full"
        }`}
      >
        {/* Content side (left) */}
        <div
          className={`w-1/2 md:w-1/3 p-6 overflow-auto  ${
            isStuck ? "sticky top-0 h-screen" : "relative"
          }`}
        >
          <div className="relative h-full overflow-hidden">
            {events
              .filter((_, i) => i % 2 === 0)
              .map((event, i) => (
                <Event
                  key={i}
                  isActive={
                    dotPosition.y >= (2 * i * height) / events.length + 10
                  }
                  isLeft={true}
                  title={event.title}
                  description={event.brief}
                  top={((2 * i) / events.length) * 100}
                  id={event.id}
                />
              ))}
          </div>
        </div>
        {/* Wave and dot container */}
        <div className="w-1/3 h-screen pointer-events-none hidden md:block">
          <svg
            className="w-full h-full"
            viewBox={`${-width - 10} -20 ${width * 2 + 20} ${height}`}
            preserveAspectRatio="xMidYMin meet"
            ref={handleRef}
          >
            {/* Wave path */}
            <path
              d={path}
              fill="none"
              stroke="black"
              strokeWidth="3.5"
              className="opacity-80"
            />
=======
interface TimelineItemProps {
  event: TimelineEvent;
  isLeft: boolean;
  index: number;
}

const TimelineItem: React.FC<TimelineItemProps> = ({ event, isLeft, index }) => {
  const { ref, inView } = useInView({
    threshold: 0.3,
    triggerOnce: true,
  });

  return (
    <div 
      ref={ref}
      className={`mb-16 flex flex-col ${isLeft ? 'md:flex-row' : 'md:flex-row-reverse'} md:items-center`}
      data-index={index}
    >
      {/* Timeline connector - desktop only */}
      <div 
        className={`w-6 h-6 rounded-full border-4 border-green-500 bg-white flex items-center justify-center
          md:absolute md:left-1/2 md:-translate-x-1/2 z-10
          hidden md:flex
          ${inView ? 'animate-pulse' : 'opacity-50'}`}
      />
      
      {/* Mobile timeline connector - only visible on mobile */}
      <div 
        className={`w-6 h-6 rounded-full border-4 border-green-500 bg-white flex items-center justify-center 
          absolute left-0 md:hidden
          ${inView ? 'animate-pulse' : 'opacity-50'}`}
      />
      
      {/* Date connector line - desktop only */}
      <div 
        className={`hidden md:block md:absolute h-0.5 bg-green-500 
          ${isLeft ? 'left-1/2 w-10 translate-x-1/2' : 'right-1/2 w-10 -translate-x-1/2'}`}
      />
      
      {/* Date - desktop */}
      <div 
        className={`hidden md:block md:absolute text-sm font-bold text-green-600 bg-green-100 py-1 px-2 rounded-full z-10
          ${isLeft ? 'md:left-1/2 md:translate-x-10' : 'md:right-1/2 md:-translate-x-10'}`}
      >
        {event.date}
      </div>
      
      {/* Date - mobile */}
      <div className="text-sm font-bold text-green-600 ml-10 mb-2 md:hidden">
        {event.date}
      </div>
      
      {/* Content */}
      <div 
        className={`w-full md:w-5/12 pl-10 md:pl-0 md:px-6 ${
          inView ? (isLeft ? 'md:animate-fadeInLeft' : 'md:animate-fadeInRight') : 'opacity-0'
        } animate-fadeIn`}
      >
        <Link to={`/events/${event.id}`} className="block">
          <div className="bg-white p-6 rounded-lg shadow-lg hover:shadow-xl transition-all duration-300 hover:-translate-y-1 border-l-4 border-green-500">
            <h3 className="text-xl font-bold text-green-800 mb-2">{event.title}</h3>
            <p className="text-gray-600">{event.brief}</p>
          </div>
        </Link>
      </div>
    </div>
  );
};

const Timeline: React.FC = () => {
  const [events, setEvents] = useState<TimelineEvent[]>([]);
  const [loading, setLoading] = useState(true);
  const timelineRef = useRef<HTMLDivElement>(null);

  useEffect(() => {
    const fetchEvents = async () => {
      try {
        setLoading(true);
        const response = await fetch('./events.json');
        const data = await response.json();
        setEvents(data.events);
      } catch (error) {
        console.error('Error fetching events data:', error);
      } finally {
        setLoading(false);
      }
    };
    
    fetchEvents();
  }, []);

  if (loading) {
    return (
      <div className="flex justify-center items-center h-screen">
        <div className="animate-spin rounded-full h-12 w-12 border-t-2 border-b-2 border-green-500"></div>
      </div>
    );
  }

  return (
    <div className="bg-gray-50 py-4">
      <div className="lg:container mx-auto px-4 relative">
        <h2 className="text-3xl font-bold text-center text-green-800 my-8">Timeline</h2>
        
        {/* Central line - desktop */}
        <div className="absolute left-1/2 top-32 bottom-0 w-0.5 bg-gray-300 -translate-x-1/2 hidden md:block"></div>
        
        {/* Left line - mobile */}
        <div className="absolute left-0 top-32 bottom-0 w-0.5 bg-gray-300 md:hidden"></div>
        
        <div ref={timelineRef} className="relative pl-6 md:pl-0">
          {events.sort((a, b) => parseDate(a.date).getTime() - parseDate(b.date).getTime()).map((event, index) => (
            <TimelineItem
              key={event.id}
              event={event}
              isLeft={index % 2 === 0}
              index={index}
            />
          ))}
        </div>
      </div>
    </div>
  );
};

export default Timeline;
>>>>>>> 53b60cfb

            {/* Moving dot */}
            <circle
              ref={circleRef}
              cx={dotPosition.x}
              cy={dotPosition.y}
              r="20"
              className="fill-green-500"
            ></circle>
            {activeIndex >= 0 && (
              <text
                x={dotPosition.x + (activeIndex % 2 === 0 ? 30 : -30)}
                y={dotPosition.y}
                textAnchor={activeIndex % 2 === 0 ? "start" : "end"}
                dominantBaseline="middle"
                className="text-lg font-bold"
                fill="black"
                stroke="white"
                strokeWidth="2"
                paintOrder="stroke"
              >
                {events[activeIndex].date
                  ? events[activeIndex].date
                  : "1/1/2025"}
              </text>
            )}
          </svg>
        </div>
        {/* Content side (right) */}
        <div
          className={`w-1/2 md:w-1/3 p-6 overflow-auto  ${
            isStuck ? "sticky top-0 h-screen" : "relative"
          }`}
        >
          <div className="relative h-full overflow-hidden">
            {events
              .filter((_, i) => i % 2 !== 0)
              .map((event, i) => (
                <Event
                  key={i}
                  isActive={
                    dotPosition.y >= ((2 * i + 1) * height) / events.length + 10
                  }
                  isLeft={false}
                  title={event.title}
                  description={event.brief}
                  top={((2 * i + 1) / events.length) * 100}
                  id={event.id}
                />
              ))}
          </div>
        </div>
      </div>
      <div className="h-screen" ref={contentRef} />
    </>
  );
};
export default Timeline;<|MERGE_RESOLUTION|>--- conflicted
+++ resolved
@@ -1,17 +1,9 @@
-<<<<<<< HEAD
-import React, { useState, useEffect, useRef } from "react";
-import gsap from "gsap";
-import { Link } from "react-router-dom";
-
-interface IEvent {
-=======
 import React, { useState, useEffect, useRef } from 'react';
 import { Link } from 'react-router-dom';
 import { useInView } from 'react-intersection-observer';
 import { parseDate } from '@/lib/utils';
 
 interface TimelineEvent {
->>>>>>> 53b60cfb
   id: string;
   title: string;
   image: string;
@@ -19,291 +11,6 @@
   date: string;
 }
 
-<<<<<<< HEAD
-interface IEventProps {
-  isActive: boolean;
-  isLeft: boolean;
-  title: string;
-  description: string;
-  top: number;
-  id: string;
-}
-
-const Event: React.FC<IEventProps> = ({
-  isActive,
-  title,
-  description,
-  top,
-  isLeft,
-  id,
-}) => {
-  const elementRef = useRef(null);
-  const animation = useRef<gsap.core.Tween | null>(null);
-
-  useEffect(() => {
-    animation.current = gsap.fromTo(
-      elementRef.current,
-      {
-        opacity: 0,
-        x: isLeft ? -100 : 100,
-      },
-      {
-        opacity: 1,
-        x: 0,
-        duration: 0.5,
-        paused: true,
-      }
-    );
-
-    return () => {
-      if (animation.current) animation.current.kill();
-    };
-  }, [isLeft]);
-
-  useEffect(() => {
-    if (isActive && animation.current) animation.current.play();
-    else if (animation.current) animation.current.reverse();
-  }, [isActive]);
-
-  return (
-    <Link to={`/events/${id}`}>
-      <div
-        ref={elementRef}
-        className={`absolute w-full ${
-          isLeft ? "text-right md:pr-12" : "text-left md:pl-12"
-        } `}
-        style={{ top: `${top}%` }}
-      >
-        <div className="bg-lighter-green p-4 rounded-lg shadow-lg hover:-translate-y-2">
-          <h3 className="text-xl text-green-800 font-bold mb-2 ">{title}</h3>
-          <p className="text-gray-600 hidden md:block ">{description}</p>
-        </div>
-      </div>
-    </Link>
-  );
-};
-
-const Timeline = () => {
-  const [scrollPosition, setScrollPosition] = useState(0);
-  const [dotPosition, setDotPosition] = useState({ x: 0, y: 0 });
-  const [maxScroll, setMaxScroll] = useState<number>(0);
-  const [isStuck, setIsStuck] = useState(false); // Initially, side content is stuck
-  const [activeIndex, setActiveIndex] = useState(-1);
-  const pathRef = useRef<SVGSVGElement | null>(null);
-  const contentRef = useRef<HTMLDivElement>(null);
-  const circleRef = useRef(null);
-  // state of events
-  const [events, setEvents] = useState<IEvent[]>([]);
-
-  // Import events data directly
-  useEffect(() => {
-    try {
-      // Import events data from the src directory
-      import("../events.json").then((data) => {
-        setEvents(data.events);
-      });
-    } catch (error) {
-      console.error("Error loading events data:", error);
-    }
-  }, []);
-
-  // Wave parameters
-  const height = 1000; // Total height of the path
-  const width = 60; // Maximum deviation from center
-  const points = 200; // Number of points to generate the path
-
-  useEffect(() => {
-    const calculateMaxScroll = () => {
-      setMaxScroll(window.innerHeight);
-    };
-    calculateMaxScroll();
-
-    window.addEventListener("resize", calculateMaxScroll);
-    return () => window.removeEventListener("resize", calculateMaxScroll);
-  }, []);
-
-  useEffect(() => {
-    const handleScroll = (): void => {
-      const position = window.scrollY;
-      if (contentRef.current) {
-        const rect = contentRef.current.getBoundingClientRect();
-        if (rect.top <= maxScroll) {
-          setScrollPosition(maxScroll - rect.top);
-        } else {
-          setScrollPosition(0);
-        }
-      }
-      if (contentRef.current) {
-        const rect = contentRef.current.getBoundingClientRect();
-        if (position < rect.top) return;
-      }
-    };
-
-    window.addEventListener("scroll", handleScroll);
-    handleScroll();
-    return (): void => window.removeEventListener("scroll", handleScroll);
-  }, [maxScroll]);
-
-  useEffect(() => {
-    if (maxScroll === 0) return;
-    const progress = Math.min(scrollPosition / maxScroll, 1);
-    const y = progress * height;
-
-    let x = 0;
-    const waves = [
-      { freq: 0.015, amp: 1.0 },
-      { freq: 0.03, amp: 0.3 },
-    ];
-
-    waves.forEach((wave) => {
-      x += Math.sin(y * wave.freq) * width * wave.amp;
-    });
-    setDotPosition({ x: x, y: y });
-  }, [scrollPosition, maxScroll, height, width]);
-
-  useEffect(() => {
-    // Check if the dot is at the bottom of the path
-    const isDotAtBottom = dotPosition.y >= height;
-    setIsStuck(!isDotAtBottom);
-  }, [dotPosition, height]);
-
-  useEffect(() => {
-    if (circleRef.current) {
-      gsap.to(circleRef.current, {
-        duration: 0.1, // Adjust as needed
-        attr: {
-          cx: dotPosition.x,
-          cy: dotPosition.y,
-        },
-        overwrite: "auto", // Prevents conflicts with other GSAP animations
-      });
-    }
-  }, [dotPosition]);
-
-  useEffect(() => {
-    if (!events.length || !height) return;
-
-    // Calculate thresholds for all events
-    const thresholds = events.map((_, index) => {
-      const isLeft = index % 2 === 0;
-      const i = Math.floor(index / 2);
-      return isLeft
-        ? (2 * i * height) / events.length + 10
-        : ((2 * i + 1) * height) / events.length + 10;
-    });
-
-    // Find the last threshold that's <= current Y position
-    let newActiveIndex = -1;
-    for (let i = 0; i < thresholds.length; i++) {
-      if (dotPosition.y >= thresholds[i]) {
-        newActiveIndex = i;
-      } else {
-        break;
-      }
-    }
-
-    setActiveIndex(newActiveIndex);
-  }, [dotPosition.y, events, height]);
-
-  useEffect(() => {
-    const handleWheel = (e: WheelEvent) => {
-      if (dotPosition.y > 0 && dotPosition.y < height) {
-        e.preventDefault();
-
-        // Calculate the new scroll position
-        let delta = e.deltaY;
-        let scrollPosition = window.scrollY + delta * 0.5;
-
-        // Set the new scroll position
-        window.scrollTo({
-          top: scrollPosition,
-          behavior: "smooth",
-        });
-      }
-    };
-    window.addEventListener("wheel", handleWheel, { passive: false });
-    return () => window.removeEventListener("wheel", handleWheel);
-  }, [dotPosition.y]);
-
-  // Generate a smoother wave path
-  const generatePath = () => {
-    let pathData = "M ";
-
-    // Reduced number of waves with gentler parameters
-    const waves = [
-      { freq: 0.015, amp: 1.0 }, // Main wave
-      { freq: 0.03, amp: 0.3 }, // Subtle secondary wave
-    ];
-
-    for (let i = -5; i <= points; i++) {
-      const y = (i / points) * height;
-
-      // Combine waves for a smoother pattern
-      let x = 0;
-      waves.forEach((wave) => {
-        x += Math.sin(y * wave.freq) * width * wave.amp;
-      });
-
-      pathData += `${x},${y} `;
-    }
-
-    return pathData;
-  };
-
-  const handleRef = (ref: SVGSVGElement | null): void => {
-    pathRef.current = ref;
-  };
-
-  const path = generatePath();
-
-  return (
-    <>
-      <div
-        className={`relative flex w-full h-screen overflow-hidden ${
-          isStuck ? "sticky top-0" : "translate-y-full"
-        }`}
-      >
-        {/* Content side (left) */}
-        <div
-          className={`w-1/2 md:w-1/3 p-6 overflow-auto  ${
-            isStuck ? "sticky top-0 h-screen" : "relative"
-          }`}
-        >
-          <div className="relative h-full overflow-hidden">
-            {events
-              .filter((_, i) => i % 2 === 0)
-              .map((event, i) => (
-                <Event
-                  key={i}
-                  isActive={
-                    dotPosition.y >= (2 * i * height) / events.length + 10
-                  }
-                  isLeft={true}
-                  title={event.title}
-                  description={event.brief}
-                  top={((2 * i) / events.length) * 100}
-                  id={event.id}
-                />
-              ))}
-          </div>
-        </div>
-        {/* Wave and dot container */}
-        <div className="w-1/3 h-screen pointer-events-none hidden md:block">
-          <svg
-            className="w-full h-full"
-            viewBox={`${-width - 10} -20 ${width * 2 + 20} ${height}`}
-            preserveAspectRatio="xMidYMin meet"
-            ref={handleRef}
-          >
-            {/* Wave path */}
-            <path
-              d={path}
-              fill="none"
-              stroke="black"
-              strokeWidth="3.5"
-              className="opacity-80"
-            />
-=======
 interface TimelineItemProps {
   event: TimelineEvent;
   isLeft: boolean;
@@ -429,63 +136,4 @@
   );
 };
 
-export default Timeline;
->>>>>>> 53b60cfb
-
-            {/* Moving dot */}
-            <circle
-              ref={circleRef}
-              cx={dotPosition.x}
-              cy={dotPosition.y}
-              r="20"
-              className="fill-green-500"
-            ></circle>
-            {activeIndex >= 0 && (
-              <text
-                x={dotPosition.x + (activeIndex % 2 === 0 ? 30 : -30)}
-                y={dotPosition.y}
-                textAnchor={activeIndex % 2 === 0 ? "start" : "end"}
-                dominantBaseline="middle"
-                className="text-lg font-bold"
-                fill="black"
-                stroke="white"
-                strokeWidth="2"
-                paintOrder="stroke"
-              >
-                {events[activeIndex].date
-                  ? events[activeIndex].date
-                  : "1/1/2025"}
-              </text>
-            )}
-          </svg>
-        </div>
-        {/* Content side (right) */}
-        <div
-          className={`w-1/2 md:w-1/3 p-6 overflow-auto  ${
-            isStuck ? "sticky top-0 h-screen" : "relative"
-          }`}
-        >
-          <div className="relative h-full overflow-hidden">
-            {events
-              .filter((_, i) => i % 2 !== 0)
-              .map((event, i) => (
-                <Event
-                  key={i}
-                  isActive={
-                    dotPosition.y >= ((2 * i + 1) * height) / events.length + 10
-                  }
-                  isLeft={false}
-                  title={event.title}
-                  description={event.brief}
-                  top={((2 * i + 1) / events.length) * 100}
-                  id={event.id}
-                />
-              ))}
-          </div>
-        </div>
-      </div>
-      <div className="h-screen" ref={contentRef} />
-    </>
-  );
-};
 export default Timeline;