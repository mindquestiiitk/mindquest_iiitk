<<<<<<< HEAD
import { Route, Routes } from 'react-router-dom';
import Layout from './Layout';
import { EventDetail } from './Pages/EventDetails';
import { Events } from './Pages/Events';
=======
import { Routes, Route } from 'react-router-dom';
>>>>>>> f4194953
import Home from './Pages/Home';
import Login from './Pages/Login';
import { Merch } from './Pages/Merch';
import MerchCheckout from './Pages/Merch/MerchCheckout';
import TeamPage from './Pages/TeamPage';
import ThemePage from './Pages/Themepage';

const App = () => {
  return (
    <Routes>
      <Route path='/login' element={<Login />} />
<<<<<<< HEAD
      <Route path='/' element={<Layout />}>
=======
      <Route path='/' element={<Layout />} >
>>>>>>> f4194953
        <Route index element={<Home />} />
        <Route path='/team' element={<TeamPage />} />
        <Route path='/theme' element={<ThemePage />} />
        <Route path='/events' element={<Events />} />
        <Route path='/merch' element={<Merch />} />
<<<<<<< HEAD
        <Route path='/merch/checkout' element={<MerchCheckout />} />
        <Route path='/events/:eventId' element={<EventDetail />} />
      </Route>
    </Routes>
  );
=======
        <Route path='/events/:eventId' element={<EventDetail />} />
      </Route>
    </Routes>
  )
>>>>>>> f4194953
}

export default App;<|MERGE_RESOLUTION|>--- conflicted
+++ resolved
@@ -1,11 +1,7 @@
-<<<<<<< HEAD
 import { Route, Routes } from 'react-router-dom';
 import Layout from './Layout';
 import { EventDetail } from './Pages/EventDetails';
 import { Events } from './Pages/Events';
-=======
-import { Routes, Route } from 'react-router-dom';
->>>>>>> f4194953
 import Home from './Pages/Home';
 import Login from './Pages/Login';
 import { Merch } from './Pages/Merch';
@@ -17,28 +13,18 @@
   return (
     <Routes>
       <Route path='/login' element={<Login />} />
-<<<<<<< HEAD
       <Route path='/' element={<Layout />}>
-=======
-      <Route path='/' element={<Layout />} >
->>>>>>> f4194953
         <Route index element={<Home />} />
+        <Route path='/team' element={<TeamPage />} />
         <Route path='/team' element={<TeamPage />} />
         <Route path='/theme' element={<ThemePage />} />
         <Route path='/events' element={<Events />} />
         <Route path='/merch' element={<Merch />} />
-<<<<<<< HEAD
         <Route path='/merch/checkout' element={<MerchCheckout />} />
         <Route path='/events/:eventId' element={<EventDetail />} />
       </Route>
     </Routes>
   );
-=======
-        <Route path='/events/:eventId' element={<EventDetail />} />
-      </Route>
-    </Routes>
-  )
->>>>>>> f4194953
 }
 
 export default App;