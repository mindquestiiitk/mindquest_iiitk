<!DOCTYPE html>
<html lang="en">
  <head>
    <meta charset="UTF-8" />
    <link rel="icon" type="image/svg+xml" href="/mindquest_logo.svg" />
    <link
      href="https://fonts.googleapis.com/css2?family=Acme&family=Montserrat:wght@400;500;700&family=Roboto:wght@400;500;700&display=swap"
      rel="stylesheet"
    />
    <link rel="stylesheet" href="https://cdnjs.cloudflare.com/ajax/libs/font-awesome/6.4.2/css/all.min.css" integrity="sha512-z3gLpd7yknf1YoNbCzqRKc4qyor8gaKU1qmn+CShxbuBusANI9QpRohGBreCFkKxLhei6S9CQXFEbbKuqLg0DA==" crossorigin="anonymous" referrerpolicy="no-referrer" />

    <meta name="viewport" content="width=device-width, initial-scale=1.0" />
<<<<<<< HEAD
    <title>Mind Quest</title>
=======
    <title>Mindquest</title>
>>>>>>> 421e5e27
  </head>
  <body>
    <div id="root"></div>
    <script type="module" src="/src/main.tsx"></script>
  </body>
</html><|MERGE_RESOLUTION|>--- conflicted
+++ resolved
@@ -1,23 +1,23 @@
 <!DOCTYPE html>
 <html lang="en">
-  <head>
-    <meta charset="UTF-8" />
-    <link rel="icon" type="image/svg+xml" href="/mindquest_logo.svg" />
-    <link
-      href="https://fonts.googleapis.com/css2?family=Acme&family=Montserrat:wght@400;500;700&family=Roboto:wght@400;500;700&display=swap"
-      rel="stylesheet"
-    />
-    <link rel="stylesheet" href="https://cdnjs.cloudflare.com/ajax/libs/font-awesome/6.4.2/css/all.min.css" integrity="sha512-z3gLpd7yknf1YoNbCzqRKc4qyor8gaKU1qmn+CShxbuBusANI9QpRohGBreCFkKxLhei6S9CQXFEbbKuqLg0DA==" crossorigin="anonymous" referrerpolicy="no-referrer" />
 
-    <meta name="viewport" content="width=device-width, initial-scale=1.0" />
-<<<<<<< HEAD
-    <title>Mind Quest</title>
-=======
-    <title>Mindquest</title>
->>>>>>> 421e5e27
-  </head>
-  <body>
-    <div id="root"></div>
-    <script type="module" src="/src/main.tsx"></script>
-  </body>
+<head>
+  <meta charset="UTF-8" />
+  <link rel="icon" type="image/svg+xml" href="/mindquest_logo.svg" />
+  <link
+    href="https://fonts.googleapis.com/css2?family=Acme&family=Montserrat:wght@400;500;700&family=Roboto:wght@400;500;700&display=swap"
+    rel="stylesheet" />
+  <link rel="stylesheet" href="https://cdnjs.cloudflare.com/ajax/libs/font-awesome/6.4.2/css/all.min.css"
+    integrity="sha512-z3gLpd7yknf1YoNbCzqRKc4qyor8gaKU1qmn+CShxbuBusANI9QpRohGBreCFkKxLhei6S9CQXFEbbKuqLg0DA=="
+    crossorigin="anonymous" referrerpolicy="no-referrer" />
+
+  <meta name="viewport" content="width=device-width, initial-scale=1.0" />
+  <title>Mind Quest</title>
+</head>
+
+<body>
+  <div id="root"></div>
+  <script type="module" src="/src/main.tsx"></script>
+</body>
+
 </html>